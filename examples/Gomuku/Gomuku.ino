/**
 * Gomoku.ino - Gomoku (Five in a Row) game implementation using Minimax library
 * 
 * This sketch implements a Gomoku game that can be played:
 * - Human vs. AI
 * - AI vs. AI (self-play)
 * 
 * The game interface uses Serial communication for display and input.
 * Board visualization uses emoji symbols for better visual experience.
 * Memory optimization using bitfields to allow for the full 15x15 board.
 * 
 * March 6, 2025 ++tmw
 */

#include "Minimax.h"
#include <avr/pgmspace.h>

// Constants for board representation
#define   EMPTY     0
#define   BLACK     1  // Human player
#define   WHITE     2  // AI player

// Board dimensions
<<<<<<< HEAD
#define   BOARD_SIZE     15       // Define the Gomoku board grid size
=======
#define   BOARD_SIZE     15       // Define the Gomoku board grid size (15x15 board)
>>>>>>> e7bc8d6b
#define   WIN_LENGTH     5        // 5 in a row to win

// Game configuration
#define   MINIMAX_DEPTH     3      // Search depth for AI (reduce for larger boards)
#define   MAX_MOVES       225      // Maximum possible moves for one position (15x15 board)

// Game modes
#define   MODE_HUMAN_VS_AI    0
#define   MODE_AI_VS_AI       1

// Game states
#define   STATE_INIT        0    // Initial state
#define   STATE_PLAYING     1    // Game in progress
#define   STATE_GAME_OVER   2    // Game over

// Direction vectors for win checking stored in PROGMEM
const PROGMEM int8_t DX[8] = {1, 1, 0, -1, -1, -1, 0, 1};
const PROGMEM int8_t DY[8] = {0, 1, 1, 1, 0, -1, -1, -1};

// Emoji number strings stored in PROGMEM
const char emoji0[] PROGMEM = "0️⃣ ";
const char emoji1[] PROGMEM = "1️⃣ ";
const char emoji2[] PROGMEM = "2️⃣ ";
const char emoji3[] PROGMEM = "3️⃣ ";
const char emoji4[] PROGMEM = "4️⃣ ";
const char emoji5[] PROGMEM = "5️⃣ ";
const char emoji6[] PROGMEM = "6️⃣ ";
const char emoji7[] PROGMEM = "7️⃣ ";
const char emoji8[] PROGMEM = "8️⃣ ";
const char emoji9[] PROGMEM = "9️⃣ ";

// Array of pointers to emoji strings in PROGMEM
const char* const emojiNumbers[] PROGMEM = {
  emoji0, emoji1, emoji2, emoji3, emoji4,
  emoji5, emoji6, emoji7, emoji8, emoji9
};

// Helper function to print strings from PROGMEM
void printProgmemString(const char* str) {
  char c;
  while ((c = pgm_read_byte(str++))) {
    Serial.print(c);
  }
}

// Helper function to print emoji numbers from PROGMEM
void printEmojiNumber(uint8_t number) {
  if (number < 10) {
    char buffer[6]; // Large enough for emoji characters
    const char* emojiStr = (const char*)pgm_read_word(&(emojiNumbers[number]));
    strcpy_P(buffer, emojiStr);
    Serial.print(buffer);
  } else {
    Serial.print(' ');
    Serial.print(number);
    Serial.print(' ');
  }
}

// Game state - represents the board with optimized bitfields
struct GomokuState {
  // Board representation using bitfields to optimize memory
  // Each cell needs 2 bits: 00 (empty), 01 (black), 10 (white)
  // 15x15 board = 225 cells = 450 bits = ~57 bytes
  // We'll use a 1D array of bytes with manual bit packing
  uint8_t board[(BOARD_SIZE * BOARD_SIZE * 2 + 7) / 8];
  
  // Current player turn (1 bit)
  uint8_t whiteTurn : 1;
  
  // Number of empty cells left (for more efficient terminal state checking)
  // 15x15 board needs 9 bits to represent 0-225 empty cells
  uint16_t emptyCells : 9;
  
  // Last move coordinates (for more efficient evaluation)
  uint8_t lastRow : 4;    // 0-15 needs 4 bits
  uint8_t lastCol : 4;    // 0-15 needs 4 bits
  
  // Initialize the board with empty cells
  void init() {
    whiteTurn = false;  // Black goes first
    emptyCells = BOARD_SIZE * BOARD_SIZE;
    
    // Initialize empty board (all bits to 0)
    memset(board, 0, sizeof(board));
    
    // Initialize last move to invalid position
    lastRow = 0;
    lastCol = 0;
  }
  
  // Get cell value (0=empty, 1=black, 2=white)
  uint8_t getCell(uint8_t row, uint8_t col) const {
    int pos = row * BOARD_SIZE + col;
    int bytePos = (pos * 2) / 8;
    int bitPos = (pos * 2) % 8;
    return (board[bytePos] >> bitPos) & 0x03;
  }
  
  // Set cell value (0=empty, 1=black, 2=white)
  void setCell(uint8_t row, uint8_t col, uint8_t value) {
    int pos = row * BOARD_SIZE + col;
    int bytePos = (pos * 2) / 8;
    int bitPos = (pos * 2) % 8;
    
    // Clear the two bits first
    board[bytePos] &= ~(0x03 << bitPos);
    
    // Set the new value
    board[bytePos] |= (value & 0x03) << bitPos;
  }
};

// Move structure - for Gomoku, a move is a row-column pair
struct GomokuMove {
  uint8_t row : 4;  // 0-15 needs 4 bits
  uint8_t col : 4;  // 0-15 needs 4 bits
  
  GomokuMove() : row(0), col(0) {}
  GomokuMove(uint8_t r, uint8_t c) : row(r), col(c) {}
};

// Game logic implementation
class GomokuLogic : public Minimax<GomokuState, GomokuMove, MAX_MOVES, MINIMAX_DEPTH>::GameLogic {
public:
  // Check if there's a win starting from a specific position and direction
  int checkLine(const GomokuState& state, int startRow, int startCol, int dirIdx, int piece) {
    // Read direction from PROGMEM
    int8_t dirX = pgm_read_byte(&DX[dirIdx]);
    int8_t dirY = pgm_read_byte(&DY[dirIdx]);
    
    int count = 0;
    int maxCount = 0;
    
    // Check for 5 in a row
    for (int i = -4; i <= 4; i++) {
      int r = startRow + i * dirY;
      int c = startCol + i * dirX;
      
      if (r >= 0 && r < BOARD_SIZE && c >= 0 && c < BOARD_SIZE) {
        if (state.getCell(r, c) == piece) {
          count++;
          maxCount = max(maxCount, count);
        } else {
          count = 0;
        }
      }
    }
    
    return maxCount;
  }
  
  // Check for a win in all directions
  bool hasWin(const GomokuState& state, int piece) {
    // Check all possible directions for 5 in a row
    for (int row = 0; row < BOARD_SIZE; row++) {
      for (int col = 0; col < BOARD_SIZE; col++) {
        if (state.getCell(row, col) != piece) continue;
        
        // Check all 4 primary directions (other 4 are reverse of first 4)
        for (int dir = 0; dir < 4; dir++) {
          int count = 1; // Count the current piece
          
          // Check forward direction
          int8_t dirX = pgm_read_byte(&DX[dir]);
          int8_t dirY = pgm_read_byte(&DY[dir]);
          
          // Check forward
          for (int i = 1; i < WIN_LENGTH; i++) {
            int r = row + dirY * i;
            int c = col + dirX * i;
            
            if (r < 0 || r >= BOARD_SIZE || c < 0 || c >= BOARD_SIZE || 
                state.getCell(r, c) != piece) {
              break;
            }
            count++;
          }
          
          // Check backward
          dirX = pgm_read_byte(&DX[dir+4]); // Reverse direction
          dirY = pgm_read_byte(&DY[dir+4]); // Reverse direction
          
          for (int i = 1; i < WIN_LENGTH; i++) {
            int r = row + dirY * i;
            int c = col + dirX * i;
            
            if (r < 0 || r >= BOARD_SIZE || c < 0 || c >= BOARD_SIZE || 
                state.getCell(r, c) != piece) {
              break;
            }
            count++;
          }
          
          if (count >= WIN_LENGTH) {
            return true;
          }
        }
      }
    }
    
    return false;
  }
  
  // Evaluate patterns for a specific direction
  int evaluateDirection(const GomokuState& state, int row, int col, int dirIdx, int piece) {
    // Read direction from PROGMEM
    int8_t dirX = pgm_read_byte(&DX[dirIdx]);
    int8_t dirY = pgm_read_byte(&DY[dirIdx]);
    
    uint8_t opponent = (piece == BLACK) ? WHITE : BLACK;
    int score = 0;
    
    // Pattern detection window size
    const int windowSize = 6;
    
    // Create pattern window - use static to save stack space
    static uint8_t pattern[6];
    
    // Fill pattern window
    int centerIdx = windowSize / 2 - 1;
    for (int i = 0; i < windowSize; i++) {
      pattern[i] = 0; // Default to out of bounds
      
      int r = row + (i - centerIdx) * dirY;
      int c = col + (i - centerIdx) * dirX;
      
      if (r >= 0 && r < BOARD_SIZE && c >= 0 && c < BOARD_SIZE) {
        pattern[i] = state.getCell(r, c);
      } else {
        pattern[i] = opponent; // Treat out of bounds as blocked
      }
    }
    
    // Evaluate various patterns
    // Five in a row
    if ((pattern[0] == piece && pattern[1] == piece && pattern[2] == piece && 
         pattern[3] == piece && pattern[4] == piece)) {
      score += 100000;
    }
    
    // Open four (can win next move)
    if ((pattern[0] == EMPTY && pattern[1] == piece && pattern[2] == piece && 
         pattern[3] == piece && pattern[4] == piece && pattern[5] == EMPTY)) {
      score += 10000;
    }
    
    // Four with one end blocked
    if ((pattern[0] == opponent && pattern[1] == piece && pattern[2] == piece && 
         pattern[3] == piece && pattern[4] == piece && pattern[5] == EMPTY) ||
        (pattern[0] == EMPTY && pattern[1] == piece && pattern[2] == piece && 
         pattern[3] == piece && pattern[4] == piece && pattern[5] == opponent)) {
      score += 1000;
    }
    
    // Open three
    if ((pattern[0] == EMPTY && pattern[1] == piece && pattern[2] == piece && 
         pattern[3] == piece && pattern[4] == EMPTY && pattern[5] == EMPTY) ||
        (pattern[0] == EMPTY && pattern[1] == EMPTY && pattern[2] == piece && 
         pattern[3] == piece && pattern[4] == piece && pattern[5] == EMPTY)) {
      score += 500;
    }
    
    // Three with one end blocked
    if ((pattern[0] == opponent && pattern[1] == piece && pattern[2] == piece && 
         pattern[3] == piece && pattern[4] == EMPTY && pattern[5] == EMPTY) ||
        (pattern[0] == EMPTY && pattern[1] == EMPTY && pattern[2] == piece && 
         pattern[3] == piece && pattern[4] == piece && pattern[5] == opponent)) {
      score += 100;
    }
    
    // Open two
    if ((pattern[0] == EMPTY && pattern[1] == piece && pattern[2] == piece && 
         pattern[3] == EMPTY && pattern[4] == EMPTY && pattern[5] == EMPTY) ||
        (pattern[0] == EMPTY && pattern[1] == EMPTY && pattern[2] == EMPTY && 
         pattern[3] == piece && pattern[4] == piece && pattern[5] == EMPTY)) {
      score += 50;
    }
    
    return score;
  }
  
  // Evaluate board position from current player's perspective
  int evaluate(const GomokuState& state) override {
    // Check for terminal states first (wins)
    if (hasWin(state, BLACK)) {
      return state.whiteTurn ? 100000 : -100000; // Perspective of current player
    }
    if (hasWin(state, WHITE)) {
      return state.whiteTurn ? -100000 : 100000; // Perspective of current player
    }
    
    int score = 0;
    
    // Current player piece
    uint8_t currentPiece = state.whiteTurn ? WHITE : BLACK;
    uint8_t opponentPiece = state.whiteTurn ? BLACK : WHITE;
    
    // Instead of checking all cells, focus evaluation around the last move
    // and a selection of strategic positions
    
    // Evaluate the last move area
    int lastRow = state.lastRow;
    int lastCol = state.lastCol;
    
    // Evaluate patterns in all directions from the last move
    if (lastRow > 0 || lastCol > 0) { // If there's a last move
      for (int dir = 0; dir < 4; dir++) {
        score += evaluateDirection(state, lastRow, lastCol, dir, currentPiece);
        score -= evaluateDirection(state, lastRow, lastCol, dir, opponentPiece);
      }
    }
    
    // Evaluate strategic positions (center and key points)
    int center = BOARD_SIZE / 2;
    
    // Evaluate center region - just check a smaller area for efficiency
    for (int row = center-2; row <= center+2; row++) {
      for (int col = center-2; col <= center+2; col++) {
        if (state.getCell(row, col) == currentPiece) {
          int distFromCenter = abs(row - center) + abs(col - center);
          score += max(0, 10 - distFromCenter);
        }
      }
    }
    
    return score;
  }
  
  // Generate all valid moves from the current state
  int generateMoves(const GomokuState& state, GomokuMove moves[], int maxMoves) override {
    int moveCount = 0;
    
    // First move optimization: place in the center
    if (state.emptyCells == BOARD_SIZE * BOARD_SIZE) {
      moves[0] = GomokuMove(BOARD_SIZE / 2, BOARD_SIZE / 2);
      return 1;
    }
    
    // Smart move generation - only consider empty spaces that are
    // within 2 cells of an existing piece to reduce the search space
    const int vicinity = 2;
    
    // Use a single static array to track considered moves across function calls
    // This saves stack space compared to a fresh array each call
    static bool considered[BOARD_SIZE][BOARD_SIZE];
    memset(considered, 0, sizeof(considered)); // Clear the array efficiently
    
    // First pass - look around existing pieces
    for (int row = 0; row < BOARD_SIZE && moveCount < maxMoves; row++) {
      for (int col = 0; col < BOARD_SIZE && moveCount < maxMoves; col++) {
        if (state.getCell(row, col) != EMPTY) {
          // Check vicinity around this piece
          for (int dr = -vicinity; dr <= vicinity && moveCount < maxMoves; dr++) {
            for (int dc = -vicinity; dc <= vicinity && moveCount < maxMoves; dc++) {
              int r = row + dr;
              int c = col + dc;
              
              if (r >= 0 && r < BOARD_SIZE && c >= 0 && c < BOARD_SIZE &&
                  state.getCell(r, c) == EMPTY && !considered[r][c]) {
                moves[moveCount] = GomokuMove(r, c);
                moveCount++;
                considered[r][c] = true;
              }
            }
          }
        }
      }
    }
    
    // If no moves were found in vicinity (unlikely), add all empty spaces
    if (moveCount == 0) {
      for (int row = 0; row < BOARD_SIZE && moveCount < maxMoves; row++) {
        for (int col = 0; col < BOARD_SIZE && moveCount < maxMoves; col++) {
          if (state.getCell(row, col) == EMPTY) {
            moves[moveCount] = GomokuMove(row, col);
            moveCount++;
          }
        }
      }
    }
    
    return moveCount;
  }
  
  // Apply a move to a state, modifying the state
  void applyMove(GomokuState& state, const GomokuMove& move) override {
    // Place the piece
    state.setCell(move.row, move.col, state.whiteTurn ? WHITE : BLACK);
    
    // Update state
    state.emptyCells--;
    state.lastRow = move.row;
    state.lastCol = move.col;
    
    // Switch turns
    state.whiteTurn = !state.whiteTurn;
  }
  
  // Check if the game has reached a terminal state (win/loss/draw)
  bool isTerminal(const GomokuState& state) override {
    // Check if either player has won
    if (hasWin(state, BLACK) || hasWin(state, WHITE)) {
      return true;
    }
    
    // Check for a draw (board is full)
    if (state.emptyCells == 0) {
      return true;
    }
    
    return false;
  }
  
  // Check if the current player is the maximizing player
  bool isMaximizingPlayer(const GomokuState& state) override {
    // WHITE is the maximizing player (AI)
    return state.whiteTurn;
  }
};

// Forward declarations to fix compiler errors
class GomokuLogic;
void displayBoard(const GomokuState& state);
GomokuMove getHumanMove();
GomokuMove getAIMove();
bool checkGameOver();
void setupGame();

// Global variables
GomokuState gameState;
GomokuLogic gameLogic;
Minimax<GomokuState, GomokuMove, MAX_MOVES, MINIMAX_DEPTH> minimaxAI(gameLogic);

int gameMode = MODE_HUMAN_VS_AI;    // Default to Human vs AI
int gameCurrentState = STATE_INIT;  // Current game state
bool waitingForRestart = false;     // Flag to control game flow
bool firstRun = true;               // Flag for first run to prompt for game mode
int moveNum = 0;                    // the current move number

// Function to display the board with emoji symbols - Othello style
void displayBoard(const GomokuState& state) {
  // Column numbers with regular ASCII numbers
  Serial.print(F("  "));
  for (int col = 0; col < BOARD_SIZE; col++) {
    if (col < 10) {
      printEmojiNumber(col);
    } else {
      Serial.print("・");
      Serial.print(col);
      // Serial.print(' ');
    }
  }
  Serial.println();
  
  for (int row = 0; row < BOARD_SIZE; row++) {
    // Use plain ASCII numbers for row indicators
    if (row < 10) {
      Serial.print(row);
      Serial.print(F(" "));
    } else {
      Serial.print(row);
      Serial.print(F(" "));
    }
    
    for (int col = 0; col < BOARD_SIZE; col++) {
      switch (state.getCell(row, col)) {
        case EMPTY:
          Serial.print(F("・ ")); // Empty square
          break;
        case BLACK:
          Serial.print(F("⚫ ")); // Black stone
          break;
        case WHITE:
          Serial.print(F("⚪ ")); // White stone
          break;
      }
    }
    
    Serial.println();
  }
  
  // Display current player
  int blackCount = 0;
  int whiteCount = 0;
  
  // Count pieces
  for (int row = 0; row < BOARD_SIZE; row++) {
    for (int col = 0; col < BOARD_SIZE; col++) {
      if (state.getCell(row, col) == BLACK) blackCount++;
      else if (state.getCell(row, col) == WHITE) whiteCount++;
    }
  }
  
  Serial.print(F("⚫ BLACK: "));
  Serial.print(blackCount);
  Serial.print(F("  ⚪ WHITE: "));
  Serial.println(whiteCount);
  
  Serial.print(state.whiteTurn ? F("⚪ WHITE's turn") : F("⚫ BLACK's turn"));
  Serial.println();
}

// Function to get a move from human player
GomokuMove getHumanMove() {
  GomokuMove move;
  bool validMove = false;
  
  while (!validMove) {
    // Prompt for input
    Serial.println(F("Enter row and column (e.g., '7 7'):"));
    
    // Wait for input
    while (!Serial.available()) {
      delay(100);
    }
    
    // Read row and column
    move.row = Serial.parseInt();
    move.col = Serial.parseInt();
    
    // Clear the input buffer
    while (Serial.available()) {
      Serial.read();
    }
    
    // Check if the move is valid
    if (move.row < BOARD_SIZE && move.col < BOARD_SIZE) {
      if (gameState.getCell(move.row, move.col) == EMPTY) {
        validMove = true;
      } else {
        Serial.println(F("Position already occupied. Try another one."));
      }
    } else {
      Serial.println(F("Invalid position. Please enter values between 0 and 14."));
    }
  }
  
  return move;
}

// Function to get AI move
GomokuMove getAIMove() {
  Serial.println(F("AI is thinking..."));
  
  unsigned long startTime = millis();
  GomokuMove move = minimaxAI.findBestMove(gameState);
  unsigned long endTime = millis();
  
  Serial.print(F("AI chose position: "));
  Serial.print(move.row);
  Serial.print(F(", "));
  Serial.println(move.col);
  
  Serial.print(F("Nodes searched: "));
  Serial.println(minimaxAI.getNodesSearched());
  
  Serial.print(F("Time: "));
  Serial.print((endTime - startTime) / 1000.0);
  Serial.println(F(" seconds"));
  
  return move;
}

// Function to check for game over
bool checkGameOver() {
  if (gameLogic.isTerminal(gameState)) {
    displayBoard(gameState);
    
    // Determine the winner
    if (gameLogic.hasWin(gameState, BLACK)) {
      Serial.println(F("BLACK wins! ⚫"));
    } else if (gameLogic.hasWin(gameState, WHITE)) {
      Serial.println(F("WHITE wins! ⚪"));
    } else {
      Serial.println(F("Game ended in a draw!"));
    }
    
    Serial.println(F("Enter 'r' to restart or 'm' to change mode."));
    waitingForRestart = true;
    gameCurrentState = STATE_GAME_OVER;
    return true;
  }
  
  return false;
}

// function to attempt to generate consistently different game PRN seeds
uint32_t generateSeed() {
  uint32_t  seed = 0;
  uint16_t total = analogRead(A0);
  randomSeed(total);
  for (uint16_t i=0; i < total; i++) {
    seed += analogRead(A0);
  }

  randomSeed(seed);
  return seed;
}

// Function to handle game setup and restart
void setupGame() {
  randomSeed(generateSeed());

  // Initialize game state
  gameState.init();
  
  // Only show the game mode selection on first run
  if (firstRun) {
    Serial.println(F("\n=== GOMOKU (FIVE IN A ROW) ==="));
    Serial.print(F("Ply Depth: "));
    Serial.println(MINIMAX_DEPTH, DEC);
    Serial.println(F("Game Modes:"));
    Serial.println(F("1. Human (Black) vs. AI (White)"));
    Serial.println(F("2. AI vs. AI"));
    Serial.println(F("Select mode (1-2):"));
    
    char choice = 0;
    while (choice != '1' && choice != '2') {
      while (!Serial.available()) {
        delay(100);
      }
      
      choice = Serial.read();
      
      // Clear the input buffer
      while (Serial.available()) {
        Serial.read();
      }
      
      if (choice != '1' && choice != '2') {
        Serial.println(F("Invalid choice. Please enter 1 or 2:"));
      }
    }
    
    gameMode = (choice == '2') ? MODE_AI_VS_AI : MODE_HUMAN_VS_AI;
    firstRun = false;
  } else {
    // Just display the title and selected mode
    Serial.println(F("\n=== GOMOKU (FIVE IN A ROW) ==="));
    if (gameMode == MODE_AI_VS_AI) {
      Serial.println(F("AI vs. AI mode selected."));
    } else {
      Serial.println(F("Human vs. AI mode selected."));
      Serial.println(F("You play as Black (⚫), AI plays as White (⚪)."));
    }
  }
  
  // Reset the restart flag and set game state to playing
  waitingForRestart = false;
  gameCurrentState = STATE_PLAYING;
}

void setup() {
  Serial.begin(115200);
  while (!Serial) {
    ; // Wait for serial port to connect
  }
  
  randomSeed(generateSeed());
  
  // Initialize the game
  setupGame();
  
  // Display the board initially
  displayBoard(gameState);
}

void loop() {
  // State machine approach to handle game flow
  switch (gameCurrentState) {
    case STATE_INIT:
      // Should never get here after setup
      setupGame();
      displayBoard(gameState);
      break;
      
    case STATE_GAME_OVER:
      // Check for restart input
      if (Serial.available()) {
        char choice = Serial.read();
        
        // Clear input buffer
        while (Serial.available()) {
          Serial.read();
        }
        
        if (choice == 'r') {
          setupGame();
          displayBoard(gameState);
        } else if (choice == 'm') {
          gameMode = (gameMode == MODE_HUMAN_VS_AI) ? MODE_AI_VS_AI : MODE_HUMAN_VS_AI;
          setupGame();
          displayBoard(gameState);
        }
      }
      delay(100);
      break;
      
    case STATE_PLAYING: {
      // Check for game over first
      if (checkGameOver()) {
        break; // Game is over, wait for restart input
      }
      
      // Handle current player's move
      GomokuMove move;
      moveNum++;
      Serial.print(F("Move #"));
      Serial.print(moveNum, DEC);  
      Serial.print(F(", "));

      if (gameMode == MODE_HUMAN_VS_AI) {
        if (!gameState.whiteTurn) {
          // Human's turn (Black)
          move = getHumanMove();
        } else {
          // AI's turn (White)
          move = getAIMove();
          delay(1000); // Small delay to make AI moves visible
        }
      } else {
        // AI vs. AI mode
        move = getAIMove();
        delay(2000); // Longer delay to observe the game
      }
      
      // Apply the move
      gameLogic.applyMove(gameState, move);
      
      // Display the updated board
      displayBoard(gameState);
      break;
    }
  }
}<|MERGE_RESOLUTION|>--- conflicted
+++ resolved
@@ -21,11 +21,7 @@
 #define   WHITE     2  // AI player
 
 // Board dimensions
-<<<<<<< HEAD
-#define   BOARD_SIZE     15       // Define the Gomoku board grid size
-=======
 #define   BOARD_SIZE     15       // Define the Gomoku board grid size (15x15 board)
->>>>>>> e7bc8d6b
 #define   WIN_LENGTH     5        // 5 in a row to win
 
 // Game configuration
